--- conflicted
+++ resolved
@@ -23,13 +23,8 @@
 
 public class SupplierMap extends MapStub {
 	
-<<<<<<< HEAD
-	private final PactInteger suppKey = new PactInteger();
-	private final Tuple inputTuple = new Tuple();
-=======
 	private PactInteger suppKey = new PactInteger();
 	private Tuple inputTuple = new Tuple();
->>>>>>> 302fb446
 	
 	/**
 	 * Project "supplier".
@@ -41,13 +36,8 @@
 	 */
 	@Override
 	public void map(PactRecord record, Collector out) throws Exception {
-<<<<<<< HEAD
-		record.getField(0, suppKey);
-		record.getField(1, inputTuple);
-=======
 		suppKey = record.getField(0, suppKey);
 		inputTuple = record.getField(1, inputTuple);
->>>>>>> 302fb446
 		
 		/* Project (suppkey | name, address, nationkey, phone, acctbal, comment): */
 		PactInteger nationKey = new PactInteger(Integer.parseInt(inputTuple.getStringValueAt(3)));
